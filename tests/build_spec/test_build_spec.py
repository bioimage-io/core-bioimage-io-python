--- conflicted
+++ resolved
@@ -4,16 +4,12 @@
 
 
 def _test_build_spec(
-<<<<<<< HEAD
     spec_path,
     out_path,
     weight_type,
     tensorflow_version=None,
     use_implicit_output_shape=False,
-    add_deepimagej_config=False
-=======
-    spec_path, out_path, weight_type, tensorflow_version=None, use_implicit_output_shape=False, for_deepimagej=True
->>>>>>> a53b4c75
+    add_deepimagej_config=True
 ):
     from bioimageio.core.build_spec import build_model
 
