import hashlib
import platform
import subprocess
import traceback
import warnings
from io import StringIO
from itertools import product
from pathlib import Path
from tempfile import TemporaryDirectory
from typing import (
    Callable,
    Dict,
    Hashable,
    List,
    Literal,
    Optional,
    Sequence,
    Set,
    Tuple,
    Union,
)

import numpy as np
from loguru import logger
from typing_extensions import assert_never, get_args

from bioimageio.spec import (
    BioimageioCondaEnv,
    InvalidDescr,
    ResourceDescr,
    build_description,
    dump_description,
    get_conda_env,
    load_description,
    save_bioimageio_package,
)
from bioimageio.spec._internal.common_nodes import ResourceDescrBase
<<<<<<< HEAD
from bioimageio.spec.common import BioimageioYamlContent, PermissiveFileSource, Sha256
from bioimageio.spec.get_conda_env import get_conda_env
=======
from bioimageio.spec._internal.io import is_yaml_value
from bioimageio.spec._internal.io_utils import read_yaml, write_yaml
from bioimageio.spec.common import BioimageioYamlContent, PermissiveFileSource
>>>>>>> 376507f2
from bioimageio.spec.model import v0_4, v0_5
from bioimageio.spec.model.v0_5 import WeightsFormat
from bioimageio.spec.summary import (
    ErrorEntry,
    InstalledPackage,
    ValidationDetail,
    ValidationSummary,
)

from ._prediction_pipeline import create_prediction_pipeline
from .axis import AxisId, BatchSize
from .digest_spec import get_test_inputs, get_test_outputs
from .sample import Sample
from .utils import VERSION


def enable_determinism(mode: Literal["seed_only", "full"]):
    """Seed and configure ML frameworks for maximum reproducibility.
    May degrade performance. Only recommended for testing reproducibility!

    Seed any random generators and (if **mode**=="full") request ML frameworks to use
    deterministic algorithms.
    Notes:
        - **mode** == "full"  might degrade performance and throw exceptions.
        - Subsequent inference calls might still differ. Call before each function
          (sequence) that is expected to be reproducible.
        - Degraded performance: Use for testing reproducibility only!
        - Recipes:
            - [PyTorch](https://pytorch.org/docs/stable/notes/randomness.html)
            - [Keras](https://keras.io/examples/keras_recipes/reproducibility_recipes/)
            - [NumPy](https://numpy.org/doc/2.0/reference/random/generated/numpy.random.seed.html)
    """
    try:
        try:
            import numpy.random
        except ImportError:
            pass
        else:
            numpy.random.seed(0)
    except Exception as e:
        logger.debug(str(e))

    try:
        try:
            import torch
        except ImportError:
            pass
        else:
            _ = torch.manual_seed(0)
            torch.use_deterministic_algorithms(mode == "full")
    except Exception as e:
        logger.debug(str(e))

    try:
        try:
            import keras
        except ImportError:
            pass
        else:
            keras.utils.set_random_seed(0)
    except Exception as e:
        logger.debug(str(e))

    try:
        try:
            import tensorflow as tf
        except ImportError:
            pass
        else:
            tf.random.set_seed(0)
            if mode == "full":
                tf.config.experimental.enable_op_determinism()
            # TODO: find possibility to switch it off again??
    except Exception as e:
        logger.debug(str(e))


def test_model(
    source: Union[v0_4.ModelDescr, v0_5.ModelDescr, PermissiveFileSource],
    weight_format: Optional[WeightsFormat] = None,
    devices: Optional[List[str]] = None,
    absolute_tolerance: float = 1.5e-4,
    relative_tolerance: float = 1e-4,
    decimal: Optional[int] = None,
    *,
    determinism: Literal["seed_only", "full"] = "seed_only",
    sha256: Optional[Sha256] = None,
) -> ValidationSummary:
    """Test model inference"""
    return test_description(
        source,
        weight_format=weight_format,
        devices=devices,
        absolute_tolerance=absolute_tolerance,
        relative_tolerance=relative_tolerance,
        decimal=decimal,
        determinism=determinism,
        expected_type="model",
        sha256=sha256,
    )


def default_run_command(args: Sequence[str]):
    logger.info("running '{}'...", " ".join(args))
    _ = subprocess.run(args, shell=True, text=True, check=True)


def test_description(
    source: Union[ResourceDescr, PermissiveFileSource, BioimageioYamlContent],
    *,
    format_version: Union[Literal["discover", "latest"], str] = "discover",
    weight_format: Optional[WeightsFormat] = None,
    devices: Optional[Sequence[str]] = None,
    absolute_tolerance: float = 1.5e-4,
    relative_tolerance: float = 1e-4,
    decimal: Optional[int] = None,
    determinism: Literal["seed_only", "full"] = "seed_only",
    expected_type: Optional[str] = None,
<<<<<<< HEAD
    sha256: Optional[Sha256] = None,
) -> ValidationSummary:
    """Test a bioimage.io resource dynamically, e.g. prediction of test tensors for models"""
    rd = load_description_and_test(
        source,
        format_version=format_version,
        weight_format=weight_format,
        devices=devices,
        absolute_tolerance=absolute_tolerance,
        relative_tolerance=relative_tolerance,
        decimal=decimal,
        determinism=determinism,
        expected_type=expected_type,
        sha256=sha256,
=======
    runtime_env: Union[
        Literal["currently-active", "as-described"], Path, BioimageioCondaEnv
    ] = ("currently-active"),
    run_command: Callable[[Sequence[str]], None] = default_run_command,
) -> ValidationSummary:
    """Test a bioimage.io resource dynamically, e.g. prediction of test tensors for models.

    Args:
        source: model description source.
        weight_format: Weight format to test.
            Default: All weight formats present in **source**.
        devices: Devices to test with, e.g. 'cpu', 'cuda'.
            Default (may be weight format dependent): ['cuda'] if available, ['cpu'] otherwise.
        absolute_tolerance: Maximum absolute tolerance of reproduced output tensors.
        relative_tolerance: Maximum relative tolerance of reproduced output tensors.
        determinism: Modes to improve reproducibility of test outputs.
        runtime_env: (Experimental feature!) The Python environment to run the tests in
            - `"currently-active"`: Use active Python interpreter.
            - `"as-described"`: Use `bioimageio.spec.get_conda_env` to generate a conda
                environment YAML file based on the model weights description.
            - A `BioimageioCondaEnv` or a path to a conda environment YAML file.
                Note: The `bioimageio.core` dependency will be added automatically if not present.
        run_command: (Experimental feature!) Function to execute (conda) terminal commands in a subprocess
            (ignored if **runtime_env** is `"currently-active"`).
    """
    if runtime_env == "currently-active":
        rd = load_description_and_test(
            source,
            format_version=format_version,
            weight_format=weight_format,
            devices=devices,
            absolute_tolerance=absolute_tolerance,
            relative_tolerance=relative_tolerance,
            decimal=decimal,
            determinism=determinism,
            expected_type=expected_type,
        )
        return rd.validation_summary

    if runtime_env == "as-described":
        conda_env = None
    elif isinstance(runtime_env, (str, Path)):
        conda_env = BioimageioCondaEnv.model_validate(read_yaml(Path(runtime_env)))
    elif isinstance(runtime_env, BioimageioCondaEnv):
        conda_env = runtime_env
    else:
        assert_never(runtime_env)

    with TemporaryDirectory(ignore_cleanup_errors=True) as _d:
        working_dir = Path(_d)
        if isinstance(source, (dict, ResourceDescrBase)):
            file_source = save_bioimageio_package(
                source, output_path=working_dir / "package.zip"
            )
        else:
            file_source = source

        return _test_in_env(
            file_source,
            working_dir=working_dir,
            weight_format=weight_format,
            conda_env=conda_env,
            devices=devices,
            absolute_tolerance=absolute_tolerance,
            relative_tolerance=relative_tolerance,
            determinism=determinism,
            run_command=run_command,
        )


def _test_in_env(
    source: PermissiveFileSource,
    *,
    working_dir: Path,
    weight_format: Optional[WeightsFormat],
    conda_env: Optional[BioimageioCondaEnv],
    devices: Optional[Sequence[str]],
    absolute_tolerance: float,
    relative_tolerance: float,
    determinism: Literal["seed_only", "full"],
    run_command: Callable[[Sequence[str]], None],
) -> ValidationSummary:
    descr = load_description(source)

    if not isinstance(descr, (v0_4.ModelDescr, v0_5.ModelDescr)):
        raise NotImplementedError("Not yet implemented for non-model resources")

    if weight_format is None:
        all_present_wfs = [
            wf for wf in get_args(WeightsFormat) if getattr(descr.weights, wf)
        ]
        ignore_wfs = [wf for wf in all_present_wfs if wf in ["tensorflow_js"]]
        logger.info(
            "Found weight formats {}. Start testing all{}...",
            all_present_wfs,
            f" (except: {', '.join(ignore_wfs)}) " if ignore_wfs else "",
        )
        summary = _test_in_env(
            source,
            working_dir=working_dir / all_present_wfs[0],
            weight_format=all_present_wfs[0],
            devices=devices,
            absolute_tolerance=absolute_tolerance,
            relative_tolerance=relative_tolerance,
            determinism=determinism,
            conda_env=conda_env,
            run_command=run_command,
        )
        for wf in all_present_wfs[1:]:
            additional_summary = _test_in_env(
                source,
                working_dir=working_dir / wf,
                weight_format=wf,
                devices=devices,
                absolute_tolerance=absolute_tolerance,
                relative_tolerance=relative_tolerance,
                determinism=determinism,
                conda_env=conda_env,
                run_command=run_command,
            )
            for d in additional_summary.details:
                # TODO: filter reduntant details; group details
                summary.add_detail(d)
        return summary

    if weight_format == "pytorch_state_dict":
        wf = descr.weights.pytorch_state_dict
    elif weight_format == "torchscript":
        wf = descr.weights.torchscript
    elif weight_format == "keras_hdf5":
        wf = descr.weights.keras_hdf5
    elif weight_format == "onnx":
        wf = descr.weights.onnx
    elif weight_format == "tensorflow_saved_model_bundle":
        wf = descr.weights.tensorflow_saved_model_bundle
    elif weight_format == "tensorflow_js":
        raise RuntimeError(
            "testing 'tensorflow_js' is not supported by bioimageio.core"
        )
    else:
        assert_never(weight_format)

    assert wf is not None
    if conda_env is None:
        conda_env = get_conda_env(entry=wf)

    # remove name as we crate a name based on the env description hash value
    conda_env.name = None

    dumped_env = conda_env.model_dump(mode="json", exclude_none=True)
    if not is_yaml_value(dumped_env):
        raise ValueError(f"Failed to dump conda env to valid YAML {conda_env}")

    env_io = StringIO()
    write_yaml(dumped_env, file=env_io)
    encoded_env = env_io.getvalue().encode()
    env_name = hashlib.sha256(encoded_env).hexdigest()

    try:
        run_command(["where" if platform.system() == "Windows" else "which", "conda"])
    except Exception as e:
        raise RuntimeError("Conda not available") from e

    working_dir.mkdir(parents=True, exist_ok=True)
    try:
        run_command(["conda", "activate", env_name])
    except Exception:
        path = working_dir / "env.yaml"
        _ = path.write_bytes(encoded_env)
        logger.debug("written conda env to {}", path)
        run_command(["conda", "env", "create", f"--file={path}", f"--name={env_name}"])
        run_command(["conda", "activate", env_name])

    summary_path = working_dir / "summary.json"
    run_command(
        [
            "conda",
            "run",
            "-n",
            env_name,
            "bioimageio",
            "test",
            str(source),
            f"--summary-path={summary_path}",
        ]
>>>>>>> 376507f2
    )
    return ValidationSummary.model_validate_json(summary_path.read_bytes())


def load_description_and_test(
    source: Union[ResourceDescr, PermissiveFileSource, BioimageioYamlContent],
    *,
    format_version: Union[Literal["discover", "latest"], str] = "discover",
    weight_format: Optional[WeightsFormat] = None,
    devices: Optional[Sequence[str]] = None,
    absolute_tolerance: float = 1.5e-4,
    relative_tolerance: float = 1e-4,
    decimal: Optional[int] = None,
    determinism: Literal["seed_only", "full"] = "seed_only",
    expected_type: Optional[str] = None,
    sha256: Optional[Sha256] = None,
) -> Union[ResourceDescr, InvalidDescr]:
    """Test RDF dynamically, e.g. model inference of test inputs"""
    if (
        isinstance(source, ResourceDescrBase)
        and format_version != "discover"
        and source.format_version != format_version
    ):
        warnings.warn(
            f"deserializing source to ensure we validate and test using format {format_version}"
        )
        source = dump_description(source)

    if isinstance(source, ResourceDescrBase):
        rd = source
    elif isinstance(source, dict):
        rd = build_description(source, format_version=format_version)
    else:
        rd = load_description(source, format_version=format_version, sha256=sha256)

    rd.validation_summary.env.add(
        InstalledPackage(name="bioimageio.core", version=VERSION)
    )

    if expected_type is not None:
        _test_expected_resource_type(rd, expected_type)

    if isinstance(rd, (v0_4.ModelDescr, v0_5.ModelDescr)):
        if weight_format is None:
            weight_formats: List[WeightsFormat] = [
                w for w, we in rd.weights if we is not None
            ]  # pyright: ignore[reportAssignmentType]
        else:
            weight_formats = [weight_format]

        if decimal is None:
            atol = absolute_tolerance
            rtol = relative_tolerance
        else:
            warnings.warn(
                "The argument `decimal` has been deprecated in favour of"
                + " `relative_tolerance` and `absolute_tolerance`, with different"
                + " validation logic, using `numpy.testing.assert_allclose, see"
                + " 'https://numpy.org/doc/stable/reference/generated/"
                + " numpy.testing.assert_allclose.html'. Passing a value for `decimal`"
                + " will cause validation to revert to the old behaviour."
            )
            atol = 1.5 * 10 ** (-decimal)
            rtol = 0

        enable_determinism(determinism)
        for w in weight_formats:
            _test_model_inference(rd, w, devices, atol, rtol)
            if not isinstance(rd, v0_4.ModelDescr):
                _test_model_inference_parametrized(rd, w, devices)

    # TODO: add execution of jupyter notebooks
    # TODO: add more tests

    return rd


def _test_model_inference(
    model: Union[v0_4.ModelDescr, v0_5.ModelDescr],
    weight_format: WeightsFormat,
    devices: Optional[Sequence[str]],
    atol: float,
    rtol: float,
) -> None:
    test_name = f"Reproduce test outputs from test inputs ({weight_format})"
    logger.info("starting '{}'", test_name)
    error: Optional[str] = None
    tb: List[str] = []

    try:
        inputs = get_test_inputs(model)
        expected = get_test_outputs(model)

        with create_prediction_pipeline(
            bioimageio_model=model, devices=devices, weight_format=weight_format
        ) as prediction_pipeline:
            results = prediction_pipeline.predict_sample_without_blocking(inputs)

        if len(results.members) != len(expected.members):
            error = f"Expected {len(expected.members)} outputs, but got {len(results.members)}"

        else:
            for m, exp in expected.members.items():
                res = results.members.get(m)
                if res is None:
                    error = "Output tensors for test case may not be None"
                    break
                try:
                    np.testing.assert_allclose(
                        res.data,
                        exp.data,
                        rtol=rtol,
                        atol=atol,
                    )
                except AssertionError as e:
                    error = f"Output and expected output disagree:\n {e}"
                    break
    except Exception as e:
        error = str(e)
        tb = traceback.format_tb(e.__traceback__)

    model.validation_summary.add_detail(
        ValidationDetail(
            name=test_name,
            loc=("weights", weight_format),
            status="passed" if error is None else "failed",
            recommended_env=get_conda_env(entry=dict(model.weights)[weight_format]),
            errors=(
                []
                if error is None
                else [
                    ErrorEntry(
                        loc=("weights", weight_format),
                        msg=error,
                        type="bioimageio.core",
                        traceback=tb,
                    )
                ]
            ),
        )
    )


def _test_model_inference_parametrized(
    model: v0_5.ModelDescr,
    weight_format: WeightsFormat,
    devices: Optional[Sequence[str]],
) -> None:
    if not any(
        isinstance(a.size, v0_5.ParameterizedSize)
        for ipt in model.inputs
        for a in ipt.axes
    ):
        # no parameterized sizes => set n=0
        ns: Set[v0_5.ParameterizedSize_N] = {0}
    else:
        ns = {0, 1, 2}

    given_batch_sizes = {
        a.size
        for ipt in model.inputs
        for a in ipt.axes
        if isinstance(a, v0_5.BatchAxis)
    }
    if given_batch_sizes:
        batch_sizes = {gbs for gbs in given_batch_sizes if gbs is not None}
        if not batch_sizes:
            # only arbitrary batch sizes
            batch_sizes = {1, 2}
    else:
        # no batch axis
        batch_sizes = {1}

    test_cases: Set[Tuple[v0_5.ParameterizedSize_N, BatchSize]] = {
        (n, b) for n, b in product(sorted(ns), sorted(batch_sizes))
    }
    logger.info(
        "Testing inference with {} different input tensor sizes", len(test_cases)
    )

    def generate_test_cases():
        tested: Set[Hashable] = set()

        def get_ns(n: int):
            return {
                (t.id, a.id): n
                for t in model.inputs
                for a in t.axes
                if isinstance(a.size, v0_5.ParameterizedSize)
            }

        for n, batch_size in sorted(test_cases):
            input_target_sizes, expected_output_sizes = model.get_axis_sizes(
                get_ns(n), batch_size=batch_size
            )
            hashable_target_size = tuple(
                (k, input_target_sizes[k]) for k in sorted(input_target_sizes)
            )
            if hashable_target_size in tested:
                continue
            else:
                tested.add(hashable_target_size)

            resized_test_inputs = Sample(
                members={
                    t.id: test_inputs.members[t.id].resize_to(
                        {
                            aid: s
                            for (tid, aid), s in input_target_sizes.items()
                            if tid == t.id
                        },
                    )
                    for t in model.inputs
                },
                stat=test_inputs.stat,
                id=test_inputs.id,
            )
            expected_output_shapes = {
                t.id: {
                    aid: s
                    for (tid, aid), s in expected_output_sizes.items()
                    if tid == t.id
                }
                for t in model.outputs
            }
            yield n, batch_size, resized_test_inputs, expected_output_shapes

    try:
        test_inputs = get_test_inputs(model)

        with create_prediction_pipeline(
            bioimageio_model=model, devices=devices, weight_format=weight_format
        ) as prediction_pipeline:
            for n, batch_size, inputs, exptected_output_shape in generate_test_cases():
                error: Optional[str] = None
                result = prediction_pipeline.predict_sample_without_blocking(inputs)
                if len(result.members) != len(exptected_output_shape):
                    error = (
                        f"Expected {len(exptected_output_shape)} outputs,"
                        + f" but got {len(result.members)}"
                    )

                else:
                    for m, exp in exptected_output_shape.items():
                        res = result.members.get(m)
                        if res is None:
                            error = "Output tensors may not be None for test case"
                            break

                        diff: Dict[AxisId, int] = {}
                        for a, s in res.sizes.items():
                            if isinstance((e_aid := exp[AxisId(a)]), int):
                                if s != e_aid:
                                    diff[AxisId(a)] = s
                            elif (
                                s < e_aid.min or e_aid.max is not None and s > e_aid.max
                            ):
                                diff[AxisId(a)] = s
                        if diff:
                            error = (
                                f"(n={n}) Expected output shape {exp},"
                                + f" but got {res.sizes} (diff: {diff})"
                            )
                            break

                model.validation_summary.add_detail(
                    ValidationDetail(
                        name=f"Run {weight_format} inference for inputs with"
                        + f" batch_size: {batch_size} and size parameter n: {n}",
                        loc=("weights", weight_format),
                        status="passed" if error is None else "failed",
                        errors=(
                            []
                            if error is None
                            else [
                                ErrorEntry(
                                    loc=("weights", weight_format),
                                    msg=error,
                                    type="bioimageio.core",
                                )
                            ]
                        ),
                    )
                )
    except Exception as e:
        error = str(e)
        tb = traceback.format_tb(e.__traceback__)
        model.validation_summary.add_detail(
            ValidationDetail(
                name=f"Run {weight_format} inference for parametrized inputs",
                status="failed",
                loc=("weights", weight_format),
                errors=[
                    ErrorEntry(
                        loc=("weights", weight_format),
                        msg=error,
                        type="bioimageio.core",
                        traceback=tb,
                    )
                ],
            )
        )


def _test_expected_resource_type(
    rd: Union[InvalidDescr, ResourceDescr], expected_type: str
):
    has_expected_type = rd.type == expected_type
    rd.validation_summary.details.append(
        ValidationDetail(
            name="Has expected resource type",
            status="passed" if has_expected_type else "failed",
            loc=("type",),
            errors=(
                []
                if has_expected_type
                else [
                    ErrorEntry(
                        loc=("type",),
                        type="type",
                        msg=f"expected type {expected_type}, found {rd.type}",
                    )
                ]
            ),
        )
    )


# TODO: Implement `debug_model()`
# def debug_model(
#     model_rdf: Union[RawResourceDescr, ResourceDescr, URI, Path, str],
#     *,
#     weight_format: Optional[WeightsFormat] = None,
#     devices: Optional[List[str]] = None,
# ):
#     """Run the model test and return dict with inputs, results, expected results and intermediates.

#     Returns dict with tensors "inputs", "inputs_processed", "outputs_raw", "outputs", "expected" and "diff".
#     """
#     inputs_raw: Optional = None
#     inputs_processed: Optional = None
#     outputs_raw: Optional = None
#     outputs: Optional = None
#     expected: Optional = None
#     diff: Optional = None

#     model = load_description(
#         model_rdf, weights_priority_order=None if weight_format is None else [weight_format]
#     )
#     if not isinstance(model, Model):
#         raise ValueError(f"Not a bioimageio.model: {model_rdf}")

#     prediction_pipeline = create_prediction_pipeline(
#         bioimageio_model=model, devices=devices, weight_format=weight_format
#     )
#     inputs = [
#         xr.DataArray(load_array(str(in_path)), dims=input_spec.axes)
#         for in_path, input_spec in zip(model.test_inputs, model.inputs)
#     ]
#     input_dict = {input_spec.name: input for input_spec, input in zip(model.inputs, inputs)}

#     # keep track of the non-processed inputs
#     inputs_raw = [deepcopy(input) for input in inputs]

#     computed_measures = {}

#     prediction_pipeline.apply_preprocessing(input_dict, computed_measures)
#     inputs_processed = list(input_dict.values())
#     outputs_raw = prediction_pipeline.predict(*inputs_processed)
#     output_dict = {output_spec.name: deepcopy(output) for output_spec, output in zip(model.outputs, outputs_raw)}
#     prediction_pipeline.apply_postprocessing(output_dict, computed_measures)
#     outputs = list(output_dict.values())

#     if isinstance(outputs, (np.ndarray, xr.DataArray)):
#         outputs = [outputs]

#     expected = [
#         xr.DataArray(load_array(str(out_path)), dims=output_spec.axes)
#         for out_path, output_spec in zip(model.test_outputs, model.outputs)
#     ]
#     if len(outputs) != len(expected):
#         error = f"Number of outputs and number of expected outputs disagree: {len(outputs)} != {len(expected)}"
#         print(error)
#     else:
#         diff = []
#         for res, exp in zip(outputs, expected):
#             diff.append(res - exp)

#     return {
#         "inputs": inputs_raw,
#         "inputs_processed": inputs_processed,
#         "outputs_raw": outputs_raw,
#         "outputs": outputs,
#         "expected": expected,
#         "diff": diff,
#     }<|MERGE_RESOLUTION|>--- conflicted
+++ resolved
@@ -35,14 +35,8 @@
     save_bioimageio_package,
 )
 from bioimageio.spec._internal.common_nodes import ResourceDescrBase
-<<<<<<< HEAD
-from bioimageio.spec.common import BioimageioYamlContent, PermissiveFileSource, Sha256
-from bioimageio.spec.get_conda_env import get_conda_env
-=======
 from bioimageio.spec._internal.io import is_yaml_value
 from bioimageio.spec._internal.io_utils import read_yaml, write_yaml
-from bioimageio.spec.common import BioimageioYamlContent, PermissiveFileSource
->>>>>>> 376507f2
 from bioimageio.spec.model import v0_4, v0_5
 from bioimageio.spec.model.v0_5 import WeightsFormat
 from bioimageio.spec.summary import (
@@ -161,22 +155,7 @@
     decimal: Optional[int] = None,
     determinism: Literal["seed_only", "full"] = "seed_only",
     expected_type: Optional[str] = None,
-<<<<<<< HEAD
     sha256: Optional[Sha256] = None,
-) -> ValidationSummary:
-    """Test a bioimage.io resource dynamically, e.g. prediction of test tensors for models"""
-    rd = load_description_and_test(
-        source,
-        format_version=format_version,
-        weight_format=weight_format,
-        devices=devices,
-        absolute_tolerance=absolute_tolerance,
-        relative_tolerance=relative_tolerance,
-        decimal=decimal,
-        determinism=determinism,
-        expected_type=expected_type,
-        sha256=sha256,
-=======
     runtime_env: Union[
         Literal["currently-active", "as-described"], Path, BioimageioCondaEnv
     ] = ("currently-active"),
@@ -213,6 +192,7 @@
             decimal=decimal,
             determinism=determinism,
             expected_type=expected_type,
+        sha256=sha256,
         )
         return rd.validation_summary
 
@@ -362,7 +342,6 @@
             str(source),
             f"--summary-path={summary_path}",
         ]
->>>>>>> 376507f2
     )
     return ValidationSummary.model_validate_json(summary_path.read_bytes())
 
